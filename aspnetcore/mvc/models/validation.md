--- conflicted
+++ resolved
@@ -187,11 +187,8 @@
 
 `AdditionalFields` could have been set explicitly to the strings `"FirstName"` and `"LastName"`, but using the [`nameof`](https://docs.microsoft.com/en-us/dotnet/csharp/language-reference/keywords/nameof) operator like this simplifies later refactoring.  The action method to perform the validation must then accept two arguments, one for the value of `FirstName` and one for the value of `LastName`.
 
-<<<<<<< HEAD
+
 [!code-csharp[Main](validation/sample/UsersController.cs?range=30-39)]
-=======
-[!code-none[Main](validation/sample/UsersController.cs?range=30-39)]
->>>>>>> 7d092cd9
 
 Now when users enter a first and last name, JavaScript:
 
